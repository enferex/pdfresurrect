/******************************************************************************
 * pdf.c 
 *
 * pdfresurrect - PDF history extraction tool
 *
 * Copyright (C) 2008-2010, 2012-2013, 2017-20, Matt Davis (enferex).
 *
 * Special thanks to all of the contributors:  See AUTHORS.
 *
 * Special thanks to 757labs (757 crew), they are a great group
 * of people to hack on projects and brainstorm with.
 *
 * pdf.c is part of pdfresurrect.
 * pdfresurrect is free software: you can redistribute it and/or modify
 * it under the terms of the GNU General Public License as published by
 * the Free Software Foundation, either version 3 of the License, or
 * (at your option) any later version.
 *
 * pdfresurrect is distributed in the hope that it will be useful,
 * but WITHOUT ANY WARRANTY; without even the implied warranty of
 * MERCHANTABILITY or FITNESS FOR A PARTICULAR PURPOSE.  See the
 * GNU General Public License for more details.
 *
 * You should have received a copy of the GNU General Public License
 * along with pdfresurrect.  If not, see <http://www.gnu.org/licenses/>.
 *****************************************************************************/

#include <stdlib.h>
#include <string.h>
#include <ctype.h>
#include "pdf.h"
#include "main.h"


/* 
 * Macros
 */

/* SAFE_F
 *
 * Safe file read: use for fgetc() calls, this is really ugly looking. 
 * _fp:   FILE * handle
 * _expr: The expression with fgetc() in it:
 * 
 *  example: If we get a character from the file and it is ascii character 'a'
 *           This assumes the coder wants to store the 'a' in variable ch
 *           Kinda pointless if you already know that you have 'a', but for
 *           illustrative purposes.
 *
 *  if (SAFE_F(my_fp, ((c=fgetc(my_fp)) == 'a')))
 *              do_way_cool_stuff();
 */
#define SAFE_F(_fp, _expr) \
    ((!ferror(_fp) && !feof(_fp) && (_expr)))


/* FAIL
 *
 * Emit the diagnostic '_msg' and exit.
 * _msg: Message to emit prior to exiting.
 */
#define FAIL(_msg)      \
  do {                  \
    ERR(_msg);          \
    exit(EXIT_FAILURE); \
  } while (0)


/* SAFE_E
 *
 * Safe expression handling.  This macro is a wrapper
 * that compares the result of an expression (_expr) to the expected
 * value (_cmp).
 *
 * _expr: Expression to test.
 * _cmp:  Expected value, error if this returns false.
 * _msg:  What to say when an error occurs.
 */
#define SAFE_E(_expr, _cmp, _msg) \
 do {                             \
    if ((_expr) != (_cmp)) {      \
      FAIL(_msg);                  \
    }                             \
  } while (0)


/*
 * Forwards
 */

static int is_valid_xref(FILE *fp, pdf_t *pdf, xref_t *xref);
static void load_xref_entries(FILE *fp, xref_t *xref);
static void load_xref_from_plaintext(FILE *fp, xref_t *xref);
static void load_xref_from_stream(FILE *fp, xref_t *xref);
static void get_xref_linear_skipped(FILE *fp, xref_t *xref);
static void resolve_linearized_pdf(pdf_t *pdf);

static pdf_creator_t *new_creator(int *n_elements);
static void load_creator(FILE *fp, pdf_t *pdf);
static void load_creator_from_buf(
    FILE       *fp,
    xref_t     *xref,
    const char *buf,
    size_t      buf_size);
static void load_creator_from_xml(xref_t *xref, const char *buf);
static void load_creator_from_old_format(
    FILE       *fp,
    xref_t     *xref,
    const char *buf,
    size_t      buf_size);

static char *get_object_from_here(FILE *fp, size_t *size, int *is_stream);

static char *get_object(
    FILE         *fp,
    int           obj_id,
    const xref_t *xref,
    size_t       *size,
    int          *is_stream);

static void add_kid(int id, xref_t *xref);
static void load_kids(FILE *fp, int pages_id, xref_t *xref);

static const char *get_type(FILE *fp, int obj_id, const xref_t *xref);
/* static int get_page(int obj_id, const xref_t *xref); */
static char *get_header(FILE *fp);

static char *decode_text_string(const char *str, size_t str_len);
static int get_next_eof(FILE *fp);


/*
 * Defined
 */

pdf_t *pdf_new(const char *name)
{
    const char *n;
    pdf_t      *pdf;
   
    pdf = safe_calloc(sizeof(pdf_t));

    if (name)
    {
        /* Just get the file name (not path) */
        if ((n = strrchr(name, '/')))
          ++n;
        else
          n = name;

        pdf->name = safe_calloc(strlen(n) + 1);
        strcpy(pdf->name, n);
    }
    else /* !name */
    {
        pdf->name = safe_calloc(strlen("Unknown") + 1);
        strcpy(pdf->name, "Unknown");
    }

    return pdf;
}


void pdf_delete(pdf_t *pdf)
{
    int i;

    for (i=0; i<pdf->n_xrefs; i++)
    {
        free(pdf->xrefs[i].creator);
        free(pdf->xrefs[i].entries);
        free(pdf->xrefs[i].kids);
    }

    free(pdf->name);
    free(pdf->xrefs);
    free(pdf);
}


int pdf_is_pdf(FILE *fp)
{
    int   is_pdf;
    char *header;

    header = get_header(fp);

    if (header && strstr(header, "%PDF-"))
      is_pdf = 1;
    else 
      is_pdf = 0;

    free(header);
    return is_pdf;
}


void pdf_get_version(FILE *fp, pdf_t *pdf)
{
    char *header, *c;

    header = get_header(fp);

    /* Locate version string start and make sure we dont go past header */
    if ((c = strstr(header, "%PDF-")) && 
        (c + strlen("%PDF-M.m") + 2))
    {
        pdf->pdf_major_version = atoi(c + strlen("%PDF-"));
        pdf->pdf_minor_version = atoi(c + strlen("%PDF-M."));
    }

    free(header);
}


int pdf_load_xrefs(FILE *fp, pdf_t *pdf)
{
    int  i, ver, is_linear;
    long pos, pos_count;
    char x, *c, buf[256];
    
    c = NULL;

    /* Count number of xrefs */
    pdf->n_xrefs = 0;
    fseek(fp, 0, SEEK_SET);
    while (get_next_eof(fp) >= 0)
      ++pdf->n_xrefs;

    if (!pdf->n_xrefs)
      return 0;

    /* Load in the start/end positions */
    fseek(fp, 0, SEEK_SET);
    pdf->xrefs = safe_calloc(sizeof(xref_t) * pdf->n_xrefs);
    ver = 1;
    for (i=0; i<pdf->n_xrefs; i++)
    {
        /* Seek to %%EOF */
        if ((pos = get_next_eof(fp)) < 0)
          break;

        /* Set and increment the version */
        pdf->xrefs[i].version = ver++;

        /* Rewind until we find end of "startxref" */
        pos_count = 0;
        while (SAFE_F(fp, ((x = fgetc(fp)) != 'f')))
          fseek(fp, pos - (++pos_count), SEEK_SET);
        
        /* Suck in end of "startxref" to start of %%EOF */
        if (pos_count >= sizeof(buf)) {
          FAIL("Failed to locate the startxref token. "
              "This might be a corrupt PDF.\n");
        }
        memset(buf, 0, sizeof(buf));
        SAFE_E(fread(buf, 1, pos_count, fp), pos_count,
               "Failed to read startxref.\n");
        c = buf;
        while (*c == ' ' || *c == '\n' || *c == '\r')
          ++c;
    
        /* xref start position */
        pdf->xrefs[i].start = atol(c);

        /* If xref is 0 handle linear xref table */
        if (pdf->xrefs[i].start == 0)
          get_xref_linear_skipped(fp, &pdf->xrefs[i]);

        /* Non-linear, normal operation, so just find the end of the xref */
        else
        {
            /* xref end position */
            pos = ftell(fp);
            fseek(fp, pdf->xrefs[i].start, SEEK_SET);
            pdf->xrefs[i].end = get_next_eof(fp);

            /* Look for next EOF and xref data */
            fseek(fp, pos, SEEK_SET);
        }

        /* Check validity */
        if (!is_valid_xref(fp, pdf, &pdf->xrefs[i]))
        {
            is_linear = pdf->xrefs[i].is_linear;
            memset(&pdf->xrefs[i], 0, sizeof(xref_t));
            pdf->xrefs[i].is_linear = is_linear;
            rewind(fp);
            get_next_eof(fp);
            continue;
        }

        /*  Load the entries from the xref */
        load_xref_entries(fp, &pdf->xrefs[i]);
    }

    /* Now we have all xref tables, if this is linearized, we need
     * to make adjustments so that things spit out properly
     */
    if (pdf->xrefs[0].is_linear)
      resolve_linearized_pdf(pdf);

    /* Ok now we have all xref data.  Go through those versions of the 
     * PDF and try to obtain creator information
     */
    load_creator(fp, pdf);

    return pdf->n_xrefs;
}


/* Load page information */
void pdf_load_pages_kids(FILE *fp, pdf_t *pdf)
{
    int     i, id, dummy;
    char   *buf, *c;
    long    start, sz;

    start = ftell(fp);

    /* Load all kids for all xref tables (versions) */
    for (i=0; i<pdf->n_xrefs; i++)
    {
        if (pdf->xrefs[i].version && (pdf->xrefs[i].end != 0))
        {
            fseek(fp, pdf->xrefs[i].start, SEEK_SET);
            while (SAFE_F(fp, (fgetc(fp) != 't')))
                ; /* Iterate to trailer */

            /* Get root catalog */
            sz = pdf->xrefs[i].end - ftell(fp);
            buf = safe_calloc(sz + 1);
            SAFE_E(fread(buf, 1, sz, fp), sz, "Failed to load /Root.\n");
            buf[sz] = '\0';
            if (!(c = strstr(buf, "/Root")))
            {
                free(buf);
                continue;
            }

            /* Jump to catalog (root) */
            id = atoi(c + strlen("/Root") + 1);
            free(buf);
            buf = get_object(fp, id, &pdf->xrefs[i], NULL, &dummy);
            if (!buf || !(c = strstr(buf, "/Pages")))
            {
                free(buf);
                continue;
            }

            /* Start at the first Pages obj and get kids */
            id = atoi(c + strlen("/Pages") + 1);
            load_kids(fp, id, &pdf->xrefs[i]);
            free(buf); 
        }
    }
            
    fseek(fp, start, SEEK_SET);
}


char pdf_get_object_status(
    const pdf_t *pdf,
    int          xref_idx,
    int          entry_idx)
{
    int                 i, curr_ver;
    const xref_t       *prev_xref;
    const xref_entry_t *prev, *curr;

    curr = &pdf->xrefs[xref_idx].entries[entry_idx];
    curr_ver = pdf->xrefs[xref_idx].version;

    if (curr_ver == 1)
      return 'A';

    /* Deleted (freed) */
    if (curr->f_or_n == 'f')
      return 'D';

    /* Get previous version */
    prev_xref = NULL;
    for (i=xref_idx; i>-1; --i)
      if (pdf->xrefs[i].version < curr_ver)
      {
          prev_xref = &pdf->xrefs[i];
          break;
      }

    if (!prev_xref)
      return '?';

    /* Locate the object in the previous one that matches current one */
    prev = NULL;
    for (i=0; i<prev_xref->n_entries; ++i)
      if (prev_xref->entries[i].obj_id == curr->obj_id)
      {
          prev = &prev_xref->entries[i];
          break;
      }

    /* Added in place of a previously freed id */
    if (!prev || ((prev->f_or_n == 'f') && (curr->f_or_n == 'n')))
      return 'A';

    /* Modified */
    else if (prev->offset != curr->offset)
      return 'M';
    
    return '?';
}


void pdf_zero_object(
    FILE        *fp,
    const pdf_t *pdf,
    int          xref_idx,
    int          entry_idx)
{
    int           i;
    char         *obj;
    size_t        obj_sz;
    xref_entry_t *entry;

    entry = &pdf->xrefs[xref_idx].entries[entry_idx];
    fseek(fp, entry->offset, SEEK_SET);

    /* Get object and size */
    obj = get_object(fp, entry->obj_id, &pdf->xrefs[xref_idx], NULL, NULL);
    i = obj_sz = 0;
    while (strncmp((++i)+obj, "endobj", 6))
      ++obj_sz;

    if (obj_sz)
      obj_sz += strlen("endobj") + 1;

    /* Zero object */
    for (i=0; i<obj_sz; i++)
      fputc('0', fp);

    printf("Zeroed object %d\n", entry->obj_id);
    free(obj);
}


/* Output information per version */
void pdf_summarize(
    FILE        *fp,
    const pdf_t *pdf,
    const char  *name,
    pdf_flag_t   flags)
{
    int   i, j, page, n_versions, n_entries;
    FILE *dst, *out;
    char *dst_name, *c;

    dst = NULL;
    dst_name = NULL;

    if (name)
    {
        dst_name = safe_calloc(strlen(name) * 2 + 16);
        sprintf(dst_name, "%s/%s", name, name);

        if ((c = strrchr(dst_name, '.')) && (strncmp(c, ".pdf", 4) == 0))
          *c = '\0';

        strcat(dst_name, ".summary");
        if (!(dst = fopen(dst_name, "w")))
        {
            ERR("Could not open file '%s' for writing\n", dst_name);
            return;
        }
    }
    
    /* Send output to file or stdout */
    out = (dst) ? dst : stdout;

    /* Count versions */
    n_versions = pdf->n_xrefs;
    if (n_versions && pdf->xrefs[0].is_linear)
      --n_versions;

    /* Ignore bad xref entry */
    for (i=1; i<pdf->n_xrefs; ++i)
      if (pdf->xrefs[i].end == 0)
        --n_versions;

    /* If we have no valid versions but linear, count that */
    if (!pdf->n_xrefs || (!n_versions && pdf->xrefs[0].is_linear))
      n_versions = 1;

    /* Compare each object (if we dont have xref streams) */
    n_entries = 0;
    for (i=0; !(const int)pdf->has_xref_streams && i<pdf->n_xrefs; i++)
    {
        if (flags & PDF_FLAG_QUIET)
          continue;

        for (j=0; j<pdf->xrefs[i].n_entries; j++)
        {
            ++n_entries;
            fprintf(out,
                    "%s: --%c-- Version %d -- Object %d (%s)",
                    pdf->name,
                    pdf_get_object_status(pdf, i, j),
                    pdf->xrefs[i].version,
                    pdf->xrefs[i].entries[j].obj_id,
                    get_type(fp, pdf->xrefs[i].entries[j].obj_id,
                             &pdf->xrefs[i]));

            /* TODO
            page = get_page(pdf->xrefs[i].entries[j].obj_id, &pdf->xrefs[i]);
            */

            if (0 /*page*/)
              fprintf(out, " Page(%d)\n", page);
            else
              fprintf(out, "\n");
        }
    }

    /* Trailing summary */
    if (!(flags & PDF_FLAG_QUIET))
    {
        /* Let the user know that we cannot we print a per-object summary.
         * If we have a 1.5 PDF using streams for xref, we have not objects
         * to display, so let the user know whats up.
         */
        if (pdf->has_xref_streams || !n_entries)
           fprintf(out,
               "%s: This PDF contains potential cross reference streams.\n"
               "%s: An object summary is not available.\n",
               pdf->name,
               pdf->name);

        fprintf(out,
                "---------- %s ----------\n"
                "Versions: %d\n", 
                pdf->name,
                n_versions);

        /* Count entries for summary */
        if (!pdf->has_xref_streams)
          for (i=0; i<pdf->n_xrefs; i++)
          {
              if (pdf->xrefs[i].is_linear)
                continue;

              n_entries = pdf->xrefs[i].n_entries;

              /* If we are a linearized PDF, all versions are made from those
               * objects too.  So count em'
               */
              if (pdf->xrefs[0].is_linear)
                n_entries += pdf->xrefs[0].n_entries; 

              if (pdf->xrefs[i].version && n_entries)
                fprintf(out,
                        "Version %d -- %d objects\n",
                        pdf->xrefs[i].version, 
                        n_entries);
           }
    }
    else /* Quiet output */
      fprintf(out, "%s: %d\n", pdf->name, n_versions);

    if (dst)
    {
        fclose(dst);
        free(dst_name);
    }
}


/* Returns '1' if we successfully display data (means its probably not xml) */
int pdf_display_creator(const pdf_t *pdf, int xref_idx)
{
    int i;

    if (!pdf->xrefs[xref_idx].creator)
      return 0;

    for (i=0; i<pdf->xrefs[xref_idx].n_creator_entries; ++i)
      printf("%s: %s\n",
             pdf->xrefs[xref_idx].creator[i].key,
             pdf->xrefs[xref_idx].creator[i].value);

    return (i > 0);
}


/* Checks if the xref is valid and sets 'is_stream' flag if the xref is a
 * stream (PDF 1.5 or higher)
 */
static int is_valid_xref(FILE *fp, pdf_t *pdf, xref_t *xref)
{
    int   is_valid;
    long  start;
    char *c, buf[16];
    
    memset(buf, 0, sizeof(buf));
    is_valid = 0;
    start = ftell(fp);
    fseek(fp, xref->start, SEEK_SET);

    if (fgets(buf, 16, fp) == NULL) {
      ERR("Failed to load xref string.");
      exit(EXIT_FAILURE);
    }

    if (strncmp(buf, "xref", strlen("xref")) == 0)
      is_valid = 1;
    else
    {  
        /* PDFv1.5+ allows for xref data to be stored in streams vs plaintext */
        fseek(fp, xref->start, SEEK_SET);
        c = get_object_from_here(fp, NULL, &xref->is_stream);

        if (c && xref->is_stream)
        {
            pdf->has_xref_streams = 1;
            is_valid = 1;
        }
        free(c);
    }

    fseek(fp, start, SEEK_SET);
    return is_valid;
}


static void load_xref_entries(FILE *fp, xref_t *xref)
{
    if (xref->is_stream)
      load_xref_from_stream(fp, xref);
    else
      load_xref_from_plaintext(fp, xref);
}


static void load_xref_from_plaintext(FILE *fp, xref_t *xref)
{
    int  i, buf_idx, obj_id, added_entries;
    char c, buf[32] = {0};
    long start, pos;

    start = ftell(fp);

    /* Get number of entries */
    pos = xref->end;
    fseek(fp, pos, SEEK_SET);
    while (ftell(fp) != 0)
      if (SAFE_F(fp, (fgetc(fp) == '/' && fgetc(fp) == 'S')))
        break;
      else
        SAFE_E(fseek(fp, --pos, SEEK_SET), 0, "Failed seek to xref /Size.\n");

    SAFE_E(fread(buf, 1, 21, fp), 21, "Failed to load entry Size string.\n");
    xref->n_entries = atoi(buf + strlen("ize "));
    xref->entries = safe_calloc(xref->n_entries * sizeof(struct _xref_entry));

    /* Load entry data */
    obj_id = 0;
    fseek(fp, xref->start + strlen("xref"), SEEK_SET);
    added_entries = 0;
    for (i=0; i<xref->n_entries; i++)
    {
        /* Advance past newlines. */
        c = fgetc(fp);
        while (c == '\n' || c == '\r')
          c = fgetc(fp);

        /* Collect data up until the following newline. */
        buf_idx = 0;
        while (c != '\n' && c != '\r' && !feof(fp) &&
               !ferror(fp) && buf_idx < sizeof(buf))
        {
            buf[buf_idx++] = c;
            c = fgetc(fp);
        }
        if (buf_idx >= sizeof(buf)) {
            FAIL("Failed to locate newline character. "
                 "This might be a corrupt PDF.\n");
        }
        buf[buf_idx] = '\0';

        /* Went to far and hit start of trailer */
        if (strchr(buf, 't'))
          break;

        /* Entry or object id */
        if (strlen(buf) > 17)
        {
            char *token_result;
            xref->entries[i].obj_id = obj_id++;
            token_result = strtok(buf, " ");
            if (!token_result)
            {
                ERR("failed to tokenize string\n");
                exit(EXIT_FAILURE);
            }
            xref->entries[i].offset = atol(token_result);
            token_result = strtok(NULL, " ");
            if (!token_result)
            {
                ERR("failed to tokenize string\n");
                exit(EXIT_FAILURE);
            }
            xref->entries[i].gen_num = atoi(token_result);
            xref->entries[i].f_or_n = buf[17];
            ++added_entries;
        }
        else
        {
            obj_id = atoi(buf);
            --i;
        }
    }

    xref->n_entries = added_entries;
    fseek(fp, start, SEEK_SET);
}


/* Load an xref table from a stream (PDF v1.5 +) */
static void load_xref_from_stream(FILE *fp, xref_t *xref)
{
    long    start;
    int     is_stream;
    char   *stream;
    size_t  size;

    start = ftell(fp);
    fseek(fp, xref->start, SEEK_SET);

    stream = NULL;
    stream = get_object_from_here(fp, &size, &is_stream);
    fseek(fp, start, SEEK_SET);

    /* TODO: decode and analyize stream */
    free(stream);
    return;
}


static void get_xref_linear_skipped(FILE *fp, xref_t *xref)
{
    int  err;
    char ch, buf[256];

    if (xref->start != 0)
      return;

    /* Special case (Linearized PDF with initial startxref at 0) */
    xref->is_linear = 1;

    /* Seek to %%EOF */
    if ((xref->end = get_next_eof(fp)) < 0)
      return;

    /* Locate the trailer */ 
    err = 0; 
    while (!(err = ferror(fp)) && fread(buf, 1, 8, fp))
    {
        if (strncmp(buf, "trailer", strlen("trailer")) == 0)
          break;
        else if ((ftell(fp) - 9) < 0)
          return;

        fseek(fp, -9, SEEK_CUR);
    }

    if (err)
      return;

    /* If we found 'trailer' look backwards for 'xref' */
    ch = 0;
    while (SAFE_F(fp, ((ch = fgetc(fp)) != 'x')))
      fseek(fp, -2, SEEK_CUR);

    if (ch == 'x')
    {
        xref->start = ftell(fp) - 1;
        fseek(fp, -1, SEEK_CUR);
    }

    /* Now continue to next eof ... */
    fseek(fp, xref->start, SEEK_SET);
}


/* This must only be called after all xref and entries have been acquired */
static void resolve_linearized_pdf(pdf_t *pdf)
{
    int    i;
    xref_t buf;

    if (pdf->n_xrefs < 2)
      return;

    if (!pdf->xrefs[0].is_linear)
      return;

    /* Swap Linear with Version 1 */
    buf = pdf->xrefs[0];
    pdf->xrefs[0] = pdf->xrefs[1];
    pdf->xrefs[1] = buf;

    /* Resolve is_linear flag and version */
    pdf->xrefs[0].is_linear = 1;
    pdf->xrefs[0].version = 1;
    pdf->xrefs[1].is_linear = 0;
    pdf->xrefs[1].version = 1;

    /* Adjust the other version values now */
    for (i=2; i<pdf->n_xrefs; ++i)
      --pdf->xrefs[i].version;
}


static pdf_creator_t *new_creator(int *n_elements)
{
    pdf_creator_t *daddy;

    static const pdf_creator_t creator_template[] = 
    {
        {"Title",        ""},
        {"Author",       ""},
        {"Subject",      ""},
        {"Keywords",     ""},
        {"Creator",      ""},
        {"Producer",     ""},
        {"CreationDate", ""},
        {"ModDate",      ""},
        {"Trapped",      ""},
    };

    daddy = safe_calloc(sizeof(creator_template));
    memcpy(daddy, creator_template, sizeof(creator_template));

    if (n_elements)
      *n_elements = sizeof(creator_template) / sizeof(creator_template[0]);

    return daddy;
}


#define END_OF_TRAILER(_c, _st, _fp) \
{                                    \
    if (_c == '>')                   \
    {                                \
        fseek(_fp, _st, SEEK_SET);   \
        continue;                    \
    }                                \
}
static void load_creator(FILE *fp, pdf_t *pdf)
{
    int    i, buf_idx;
    char   c, *buf, obj_id_buf[32] = {0};
    long   start;
    size_t sz;

    start = ftell(fp);

    /* For each PDF version */
    for (i=0; i<pdf->n_xrefs; ++i)
    {
        if (!pdf->xrefs[i].version)
          continue;

        /* Find trailer */
        fseek(fp, pdf->xrefs[i].start, SEEK_SET);
        while (SAFE_F(fp, (fgetc(fp) != 't')))
            ; /* Iterate to "trailer" */

        /* Look for "<< ....... /Info ......" */
        c = '\0';
        while (SAFE_F(fp, ((c = fgetc(fp)) != '>')))
          if (SAFE_F(fp, ((c == '/') &&
                          (fgetc(fp) == 'I') && ((fgetc(fp) == 'n')))))
            break;

        /* Could not find /Info in trailer */
        END_OF_TRAILER(c, start, fp);

        while (SAFE_F(fp, (!isspace(c = fgetc(fp)) && (c != '>'))))
            ; /* Iterate to first white space /Info<space><data> */

        /* No space between /Info and its data */
        END_OF_TRAILER(c, start, fp);

        while (SAFE_F(fp, (isspace(c = fgetc(fp)) && (c != '>'))))
            ; /* Iterate right on top of first non-whitespace /Info data */

        /* No data for /Info */
        END_OF_TRAILER(c, start, fp);

        /* Get obj id as number */
        buf_idx = 0;
        obj_id_buf[buf_idx++] = c;
        while ((buf_idx < (sizeof(obj_id_buf) - 1)) &&
               SAFE_F(fp, (!isspace(c = fgetc(fp)) && (c != '>'))))
          obj_id_buf[buf_idx++] = c;

        END_OF_TRAILER(c, start, fp);
     
        /* Get the object for the creator data.  If linear, try both xrefs */ 
        buf = get_object(fp, atoll(obj_id_buf), &pdf->xrefs[i], &sz, NULL);
        if (!buf && pdf->xrefs[i].is_linear && (i+1 < pdf->n_xrefs))
          buf = get_object(fp, atoll(obj_id_buf), &pdf->xrefs[i+1], &sz, NULL);

        load_creator_from_buf(fp, &pdf->xrefs[i], buf, sz);
        free(buf);
    }

    fseek(fp, start, SEEK_SET);
}


static void load_creator_from_buf(
    FILE       *fp,
    xref_t     *xref,
    const char *buf,
    size_t      buf_size)
{
    int   is_xml;
    char *c;

    if (!buf)
      return;

    /* Check to see if this is xml or old-school */
    if ((c = strstr(buf, "/Type")))
      while (*c && !isspace(*c))
        ++c;

    /* Probably "Metadata" */
    is_xml = 0;
    if (c && (*c == 'M'))
      is_xml = 1;

    /* Is the buffer XML(PDF 1.4+) or old format? */
    if (is_xml)
      load_creator_from_xml(xref, buf);
    else
      load_creator_from_old_format(fp, xref, buf, buf_size);
}


static void load_creator_from_xml(xref_t *xref, const char *buf)
{
    /* TODO */
}


static void load_creator_from_old_format(
    FILE       *fp,
    xref_t     *xref,
    const char *buf,
    size_t      buf_size)
{
    int            i, n_eles, length, is_escaped, obj_id;
    char          *c, *ascii, *start, *s, *saved_buf_search, *obj;
    size_t         obj_size;
    pdf_creator_t *info;
    size_t         obj_size;
    int            loop_counter;

    info = new_creator(&n_eles);

    /* Mark the end of buf, so that we do not crawl past it */
    if (buf_size < 1) return;
    const char *buf_end = buf + buf_size - 1;

    /* Treat 'end' as either the end of 'buf' or the end of 'obj'.  Obj is if
     * the creator element (e.g., ModDate, Producer, etc) is an object and not
     * part of 'buf'.
     */
    const char *end = buf_end;

    for (i=0; i<n_eles; ++i)
    {
        if (!(c = strstr(buf, info[i].key)))
          continue;

        /* Find the value (skipping whitespace) */
        c += strlen(info[i].key);
        while (isspace(*c))
          ++c;
        if (c >= buf_end) {
          FAIL("Failed to locate space, likely a corrupt PDF.");
        }

        /* If looking at the start of a pdf token, we have gone too far */
        if (*c == '/')
          continue;

        /* If the value is a number and not a '(' then the data is located in
         * an object we need to fetch, and not inline
         */
        obj = saved_buf_search = NULL;
        obj_size = 0;
        end = buf_end; /* Init to be the buffer, this might not be an obj. */
        if (isdigit(*c))
        {
            obj_id = atoi(c);
            saved_buf_search = c;
            s = saved_buf_search;

            obj = get_object(fp, obj_id, xref, &obj_size, NULL);
<<<<<<< HEAD
=======
            end = obj + obj_size;
>>>>>>> 4210bb23
            c = obj;
            loop_counter = 0;
            
            if (obj_size == 0)
                break;

            /* Iterate to '(' */
<<<<<<< HEAD
            while (c && (*c != '('))
            {
                loop_counter++;
                if (loop_counter > (int)obj_size)
                    break;
                ++c;
=======
            while (c && (*c != '(') && (c < end))
              ++c;
            if (c >= end)  {
              FAIL("Failed to locate a '(' character. "
                  "This might be a corrupt PDF.\n");
>>>>>>> 4210bb23
            }

            /* Advance the search to the next token */
            while (s && (*s == '/') && (s < buf_end))
              ++s;
            if (s >= buf_end)  {
              FAIL("Failed to locate a '/' character. "
                  "This might be a corrupt PDF.\n");
            }
            saved_buf_search = s;
        }
          
        /* Find the end of the value */
        start = c;
        length = is_escaped = 0;
        while (c && ((*c != '\r') && (*c != '\n') && (*c != '<')))
        {
            /* Bail out if we see an un-escaped ')' closing character */
            if (!is_escaped && (*c == ')'))
              break;
            else if (*c == '\\')
              is_escaped = 1;
            else
              is_escaped = 0;
            ++c;
            ++length;
            if (c > end) {
              FAIL("Failed to locate the end of a value. "
                   "This might be a corrupt PDF.\n");
            }
        }

        if (length == 0)
          continue;

        /* Add 1 to length so it gets the closing ')' when we copy */
        if (length)
          length += 1;
        length = (length > KV_MAX_VALUE_LENGTH) ? KV_MAX_VALUE_LENGTH : length;
        strncpy(info[i].value, start, length);
        info[i].value[KV_MAX_VALUE_LENGTH - 1] = '\0';

        /* Restore where we were searching from */
        if (saved_buf_search)
        {
            /* Release memory from get_object() called earlier */
            free(obj);
            c = saved_buf_search;
        }
    } /* For all creation information tags */

    /* Go through the values and convert if encoded */
    for (i=0; i<n_eles; ++i)
      if ((ascii = decode_text_string(info[i].value, strlen(info[i].value))))
      {
          strncpy(info[i].value, ascii, strlen(info[i].value));
          free(ascii);
      }

    xref->creator = info;
    xref->n_creator_entries = n_eles;
}


/* Returns object data at the start of the file pointer
 * This interfaces to 'get_object'
 */
static char *get_object_from_here(FILE *fp, size_t *size, int *is_stream)
{
    long         start;
    char         buf[256];
    int          obj_id;
    xref_t       xref;
    xref_entry_t entry;

    start = ftell(fp);

    /* Object ID */
    memset(buf, 0, 256);
    SAFE_E(fread(buf, 1, 255, fp), 255, "Failed to load object ID.\n");
    if (!(obj_id = atoi(buf)))
    {
        fseek(fp, start, SEEK_SET);
        return NULL;
    }
    
    /* Create xref entry to pass to the get_object routine */
    memset(&entry, 0, sizeof(xref_entry_t));
    entry.obj_id = obj_id;
    entry.offset = start;

    /* Xref and single entry for the object we want data from */
    memset(&xref, 0, sizeof(xref_t));
    xref.n_entries = 1;
    xref.entries = &entry;

    fseek(fp, start, SEEK_SET);
    return get_object(fp, obj_id, &xref, size, is_stream);
}


static char *get_object(
    FILE         *fp,
    int           obj_id,
    const xref_t *xref,
    size_t       *size,
    int          *is_stream)
{
    static const int    blk_sz = 256;
    int                 i, total_sz, read_sz, n_blks, search, stream;
    size_t              obj_sz;
    char               *c, *data;
    long                start;
    const xref_entry_t *entry;

    if (size)
      *size = 0;

    if (is_stream)
      *is_stream = 0;

    start = ftell(fp);

    /* Find object */
    entry = NULL;
    for (i=0; i<xref->n_entries; i++)
      if (xref->entries[i].obj_id == obj_id)
      {
          entry = &xref->entries[i];
          break;
      }

    if (!entry)
      return NULL;

    /* Jump to object start */
    fseek(fp, entry->offset, SEEK_SET);

    /* Initial allocation */
    obj_sz = 0;    /* Bytes in object */
    total_sz = 0;  /* Bytes read in   */
    n_blks = 1;
    data = safe_calloc(blk_sz * n_blks);

    /* Suck in data */
    stream = 0;
    while ((read_sz = fread(data+total_sz, 1, blk_sz-1, fp)) && !ferror(fp))
    {
        total_sz += read_sz;

        *(data + total_sz) = '\0';

        if (total_sz + blk_sz >= (blk_sz * n_blks))
          data = realloc(data, blk_sz * (++n_blks));
        if (!data) {
          free(data);
          ERR("Failed to reallocate buffer.\n");
          exit(EXIT_FAILURE);
        }

        search = total_sz - read_sz;
        if (search < 0)
          search = 0;

        if ((c = strstr(data + search, "endobj")))
        {
            *(c + strlen("endobj") + 1) = '\0';
            obj_sz = (void *)strstr(data + search, "endobj") - (void *)data;
            obj_sz += strlen("endobj") + 1;
            break;
        }
        else if (strstr(data, "stream"))
          stream = 1;
    }

    clearerr(fp);
    fseek(fp, start, SEEK_SET);

    if (size) {
      *size = obj_sz;
      if (!obj_sz && data) {
        free(data);
        data = NULL;
      }
    }
            
    if (is_stream)
      *is_stream = stream;

    return data;
}


static void add_kid(int id, xref_t *xref)
{
    /* Make some space */
    if (((xref->n_kids + 1) * KID_SIZE) > (xref->n_kids_allocs*KIDS_PER_ALLOC))
      xref->kids = realloc(
          xref->kids, (++xref->n_kids_allocs)*(KIDS_PER_ALLOC * KID_SIZE));

    xref->kids[xref->n_kids++] = id;
}

static int kids_count = 0;

/* Recursive */
static void load_kids(FILE *fp, int pages_id, xref_t *xref)
{
    int   dummy, buf_idx, kid_id;
    char *data, *c, buf[32];

    kids_count++;
    if (kids_count > 1000)
    {
        printf("error: recursive load_kids\n");
        exit(1);
    }
    
    /* Get kids */
    data = get_object(fp, pages_id, xref, NULL, &dummy);
    if (!data || !(c = strstr(data, "/Kids")))
    {
        free(data);
        return;
    }
    
    c = strchr(c, '[');
    if (c == NULL)
    {
        free(data);
        return;
    }
    buf_idx = 0;
    memset(buf, 0, sizeof(buf));
    while (*(++c) != ']')
    {
        if (isdigit(*c) || (*c == ' '))
          buf[buf_idx++] = *c;
        else if (isalpha(*c))
        {
            kid_id = atoi(buf);
            add_kid(kid_id, xref);
            buf_idx = 0;
            memset(buf, 0, sizeof(buf));

            /* Check kids of kid */
            load_kids(fp, kid_id, xref);
        }
        else if (*c == ']')
          break;
    }

    free(data);
}


static const char *get_type(FILE *fp, int obj_id, const xref_t *xref)
{
    int          is_stream;
    char        *c, *obj, *endobj;
    static char  buf[32];
    long         start;

    start = ftell(fp);

    if (!(obj = get_object(fp, obj_id, xref, NULL, &is_stream)) || 
        is_stream                                               ||
        !(endobj = strstr(obj, "endobj")))
    {
        free(obj);
        fseek(fp, start, SEEK_SET);

        if (is_stream)
          return "Stream";
        else
          return "Unknown";
    }

    /* Get the Type value (avoiding font names like Type1) */
    c = obj;
    while ((c = strstr(c, "/Type")) && (c < endobj))
      if (isdigit(*(c + strlen("/Type"))))
      {
          ++c;
          continue;
      }
      else
        break;

    if (!c || (c && (c > endobj)))
    {
        free(obj);
        fseek(fp, start, SEEK_SET);
        return "Unknown";
    }

    /* Skip to first blank/whitespace */
    c += strlen("/Type");
    while (isspace(*c) || *c == '/')
      ++c;

    /* Return the value by storing it in static mem */
    memcpy(buf, c, (((c - obj) < sizeof(buf)) ? c - obj : sizeof(buf)));
    c = buf;
    while (!(isspace(*c) || *c=='/' || *c=='>'))
      ++c;
    *c = '\0';

    free(obj);
    fseek(fp, start, SEEK_SET);

    return buf;
}


/* TODO
static int get_page(int obj_id, const xref_t *xref)
{
    int i;

    for (i=0; i<xref->n_kids; i++)
      if (xref->kids[i] == obj_id)
        break;

    return i;
}
*/


static char *get_header(FILE *fp)
{
    /* First 1024 bytes of doc must be header (1.7 spec pg 1102) */
    char *header = safe_calloc(1024);
    long start = ftell(fp);
    fseek(fp, 0, SEEK_SET);
    SAFE_E(fread(header, 1, 1023, fp), 1023, "Failed to load PDF header.\n");
    fseek(fp, start, SEEK_SET);
    return header;
}


static char *decode_text_string(const char *str, size_t str_len)
{
    int   idx, is_hex, is_utf16be, ascii_idx;
    char *ascii, hex_buf[5] = {0};

    is_hex = is_utf16be = idx = ascii_idx = 0;

    /* Regular encoding */
    if (str[0] == '(')
    {
        ascii = safe_calloc(strlen(str) + 1);
        strncpy(ascii, str, strlen(str) + 1);
        return ascii;
    }
    else if (str[0] == '<')
    {
        is_hex = 1;
        ++idx;
    }
    
    /* Text strings can be either PDFDocEncoding or UTF-16BE */
    if (is_hex && (str_len > 5) && 
        (str[idx] == 'F') && (str[idx+1] == 'E') &&
        (str[idx+2] == 'F') && (str[idx+3] == 'F'))
    {
        is_utf16be = 1;
        idx += 4;
    }
    else
      return NULL;

    /* Now decode as hex */
    ascii = safe_calloc(str_len);
    for ( ; idx<str_len; ++idx)
    {
        hex_buf[0] = str[idx++];
        hex_buf[1] = str[idx++];
        hex_buf[2] = str[idx++];
        hex_buf[3] = str[idx];
        ascii[ascii_idx++] = strtol(hex_buf, NULL, 16);
    }

    return ascii;
}


/* Return the offset to the beginning of the %%EOF string.
 * A negative value is returned when done scanning.
 */
static int get_next_eof(FILE *fp)
{
    int match, c;
    const char buf[] = "%%EOF";

    match = 0;
    while ((c = fgetc(fp)) != EOF)
    {
        if (c == buf[match])
          ++match;
        else
          match = 0;

        if (match == 5) /* strlen("%%EOF") */
          return ftell(fp) - 5;
    }

    return -1;
}<|MERGE_RESOLUTION|>--- conflicted
+++ resolved
@@ -1009,10 +1009,7 @@
             s = saved_buf_search;
 
             obj = get_object(fp, obj_id, xref, &obj_size, NULL);
-<<<<<<< HEAD
-=======
             end = obj + obj_size;
->>>>>>> 4210bb23
             c = obj;
             loop_counter = 0;
             
@@ -1020,20 +1017,11 @@
                 break;
 
             /* Iterate to '(' */
-<<<<<<< HEAD
-            while (c && (*c != '('))
-            {
-                loop_counter++;
-                if (loop_counter > (int)obj_size)
-                    break;
-                ++c;
-=======
             while (c && (*c != '(') && (c < end))
               ++c;
             if (c >= end)  {
               FAIL("Failed to locate a '(' character. "
                   "This might be a corrupt PDF.\n");
->>>>>>> 4210bb23
             }
 
             /* Advance the search to the next token */
