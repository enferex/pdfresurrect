--- conflicted
+++ resolved
@@ -87,13 +87,8 @@
     /* Create file */
     if ((c = strrchr(fname, ".pdf")))
       *c = '\0';
-<<<<<<< HEAD
-    new_fname = malloc(strlen(fname) + strlen(dirname) + 16 + power1 + power2 + power3);
+    new_fname = safe_calloc(strlen(fname) + strlen(dirname) + 16 + power1 + power2 + power3);
     snprintf(new_fname, strlen(fname) + strlen(dirname) + 16 + power1 + power2 + power3,
-=======
-    new_fname = safe_calloc(strlen(fname) + strlen(dirname) + 32);
-    snprintf(new_fname, strlen(fname) + strlen(dirname) + 32,
->>>>>>> 3dfc1021
              "%s/%s-version-%d.pdf", dirname, fname, xref->version);
 
     if (!(new_fp = fopen(new_fname, "w")))
